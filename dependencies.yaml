# Dependency list for https://github.com/rapidsai/dependency-file-generator
files:
  all:
    output: conda
    matrix:
      cuda: ["11.8", "12.5"]
      arch: [x86_64, aarch64]
    includes:
      - build
      - rapids_build
      - build_py_cuvs
      - cuda
      - cuda_version
      - develop
      - checks
      - build_wheels
      - test_libcuvs
      - docs
      - run_py_cuvs
      - test_python_common
      - test_py_cuvs
      - cupy
      - rust
  test_cpp:
    output: none
    includes:
      - cuda_version
      - test_libcuvs
  test_python:
    output: none
    includes:
      - cuda_version
      - py_version
      - test_python_common
      - test_py_cuvs
      - cupy
  checks:
    output: none
    includes:
      - checks
      - py_version
  docs:
    output: none
    includes:
      - cuda_version
      - cupy
      - docs
      - py_version
      - rust
      - rapids_build
      - cuda
  rust:
    output: none
    includes:
      - cuda_version
      - rapids_build
      - cuda
      - rust
  py_build_py_cuvs:
    output: pyproject
    pyproject_dir: python/cuvs
    extras:
      table: build-system
    includes:
      - build
  py_rapids_build_py_cuvs:
    output: pyproject
    pyproject_dir: python/cuvs
    extras:
      table: tool.rapids-build-backend
      key: requires
    includes:
      - rapids_build
      - build_py_cuvs
  py_run_py_cuvs:
    output: pyproject
    pyproject_dir: python/cuvs
    extras:
      table: project
    includes:
      - run_py_cuvs
  py_test_py_cuvs:
    output: pyproject
    pyproject_dir: python/cuvs
    extras:
      table: project.optional-dependencies
      key: test
    includes:
      - test_python_common
      - test_py_cuvs
      - cupy
channels:
  - rapidsai
  - rapidsai-nightly
  - dask/label/dev
  - conda-forge
  - nvidia
dependencies:
  build:
    common:
      - output_types: [conda, requirements, pyproject]
        packages:
          - rapids-build-backend>=0.3.0,<0.4.0.dev0
      - output_types: [conda]
        packages:
          - scikit-build-core>=0.7.0
      - output_types: [requirements, pyproject]
        packages:
          - scikit-build-core[pyproject]>=0.7.0
  rapids_build:
    common:
      - output_types: [conda, requirements, pyproject]
        packages:
          - &cmake_ver cmake>=3.26.4,!=3.30.0
          - cython>=3.0.0
          - ninja
      - output_types: [conda]
        packages:
          - c-compiler
          - cxx-compiler
          - nccl>=2.9.9
    specific:
      - output_types: conda
        matrices:
          - matrix:
              arch: x86_64
            packages:
              - gcc_linux-64=11.*
              - sysroot_linux-64==2.17
          - matrix:
              arch: aarch64
            packages:
              - gcc_linux-aarch64=11.*
              - sysroot_linux-aarch64==2.17
      - output_types: conda
        matrices:
          - matrix: {cuda: "12.*"}
            packages: [cuda-nvcc]
          - matrix: {cuda: "11.8", arch: x86_64}
            packages: [nvcc_linux-64=11.8]
          - matrix: {cuda: "11.8", arch: aarch64}
            packages: [nvcc_linux-aarch64=11.8]
          - matrix: {cuda: "11.5", arch: x86_64}
            packages: [nvcc_linux-64=11.5]
          - matrix: {cuda: "11.5", arch: aarch64}
            packages: [nvcc_linux-aarch64=11.5]
          - matrix: {cuda: "11.4", arch: x86_64}
            packages: [nvcc_linux-64=11.4]
          - matrix: {cuda: "11.4", arch: aarch64}
            packages: [nvcc_linux-aarch64=11.4]
          - matrix: {cuda: "11.2", arch: x86_64}
            packages: [nvcc_linux-64=11.2]
          - matrix: {cuda: "11.2", arch: aarch64}
            packages: [nvcc_linux-aarch64=11.2]

  build_py_cuvs:
    common:
      - output_types: [conda]
        packages:
<<<<<<< HEAD
          - &rmm_conda rmm==24.10.*,>=0.0.0a0
          - &pylibraft_conda pylibraft==24.10.*,>=0.0.0a0
=======
          - &rmm_unsuffixed rmm==24.8.*,>=0.0.0a0
          - &pylibraft_unsuffixed pylibraft==24.8.*,>=0.0.0a0
>>>>>>> 337c696b
          - dlpack>=0.8,<1.0
      - output_types: requirements
        packages:
          # pip recognizes the index as a global option for the requirements.txt file
          # This index is needed for rmm-cu{11,12}.
          - --extra-index-url=https://pypi.nvidia.com
          - --extra-index-url=https://pypi.anaconda.org/rapidsai-wheels-nightly/simple
    specific:
      - output_types: [conda, requirements, pyproject]
        matrices:
          - matrix:
              cuda: "12.*"
            packages:
              - &cuda_python12 cuda-python>=12.0,<13.0a0
          - matrix:
              cuda: "11.*"
            packages:
              - &cuda_python11 cuda-python>=11.7.1,<12.0a0
          - matrix:
            packages:
              - &cuda_python cuda-python
      - output_types: [requirements, pyproject]
        matrices:
          - matrix:
              cuda: "12.*"
              cuda_suffixed: "true"
            packages:
<<<<<<< HEAD
              - &rmm_cu12 rmm-cu12==24.10.*,>=0.0.0a0
              - &pylibraft_cu12 pylibraft-cu12==24.10.*,>=0.0.0a0
          - matrix: {cuda: "11.*"}
            packages:
              - &rmm_cu11 rmm-cu11==24.10.*,>=0.0.0a0
              - &pylibraft_cu11 pylibraft-cu11==24.10.*,>=0.0.0a0
          - {matrix: null, packages: [*rmm_conda, *pylibraft_conda] }
=======
              - &rmm_cu12 rmm-cu12==24.8.*,>=0.0.0a0
              - &pylibraft_cu12 pylibraft-cu12==24.8.*,>=0.0.0a0
          - matrix:
              cuda: "11.*"
              cuda_suffixed: "true"
            packages:
              - &rmm_cu11 rmm-cu11==24.8.*,>=0.0.0a0
              - &pylibraft_cu11 pylibraft-cu11==24.8.*,>=0.0.0a0
          - {matrix: null, packages: [*rmm_unsuffixed, *pylibraft_unsuffixed] }
>>>>>>> 337c696b
  checks:
    common:
      - output_types: [conda, requirements]
        packages:
          - pre-commit
  develop:
    common:
      - output_types: conda
        packages:
          - clang==16.0.6
          - clang-tools=16.0.6
  cuda_version:
    specific:
      - output_types: conda
        matrices:
          - matrix:
              cuda: "11.2"
            packages:
              - cuda-version=11.2
          - matrix:
              cuda: "11.4"
            packages:
              - cuda-version=11.4
          - matrix:
              cuda: "11.5"
            packages:
              - cuda-version=11.5
          - matrix:
              cuda: "11.8"
            packages:
              - cuda-version=11.8
          - matrix:
              cuda: "12.0"
            packages:
              - cuda-version=12.0
          - matrix:
              cuda: "12.2"
            packages:
              - cuda-version=12.2
          - matrix:
              cuda: "12.5"
            packages:
              - cuda-version=12.5
  cuda:
    specific:
      - output_types: conda
        matrices:
          - matrix:
              cuda: "12.*"
            packages:
              - cuda-nvtx-dev
              - cuda-cudart-dev
              - cuda-profiler-api
              - libcublas-dev
              - libcurand-dev
              - libcusolver-dev
              - libcusparse-dev
          - matrix:
              cuda: "11.8"
            packages:
              - cudatoolkit
              - cuda-nvtx=11.8
              - cuda-profiler-api=11.8.86
              - libcublas-dev=11.11.3.6
              - libcublas=11.11.3.6
              - libcurand-dev=10.3.0.86
              - libcurand=10.3.0.86
              - libcusolver-dev=11.4.1.48
              - libcusolver=11.4.1.48
              - libcusparse-dev=11.7.5.86
              - libcusparse=11.7.5.86
          - matrix:
              cuda: "11.5"
            packages:
              - cudatoolkit
              - cuda-nvtx=11.5
              - cuda-profiler-api>=11.4.240,<=11.8.86 # use any `11.x` version since pkg is missing several CUDA/arch packages
              - libcublas-dev>=11.7.3.1,<=11.7.4.6
              - libcublas>=11.7.3.1,<=11.7.4.6
              - libcurand-dev>=10.2.6.48,<=10.2.7.107
              - libcurand>=10.2.6.48,<=10.2.7.107
              - libcusolver-dev>=11.2.1.48,<=11.3.2.107
              - libcusolver>=11.2.1.48,<=11.3.2.107
              - libcusparse-dev>=11.7.0.31,<=11.7.0.107
              - libcusparse>=11.7.0.31,<=11.7.0.107
          - matrix:
              cuda: "11.4"
            packages:
              - cudatoolkit
              - &cudanvtx114 cuda-nvtx=11.4
              - cuda-profiler-api>=11.4.240,<=11.8.86 # use any `11.x` version since pkg is missing several CUDA/arch packages
              - &libcublas_dev114 libcublas-dev>=11.5.2.43,<=11.6.5.2
              - &libcublas114 libcublas>=11.5.2.43,<=11.6.5.2
              - &libcurand_dev114 libcurand-dev>=10.2.5.43,<=10.2.5.120
              - &libcurand114 libcurand>=10.2.5.43,<=10.2.5.120
              - &libcusolver_dev114 libcusolver-dev>=11.2.0.43,<=11.2.0.120
              - &libcusolver114 libcusolver>=11.2.0.43,<=11.2.0.120
              - &libcusparse_dev114 libcusparse-dev>=11.6.0.43,<=11.6.0.120
              - &libcusparse114 libcusparse>=11.6.0.43,<=11.6.0.120
          - matrix:
              cuda: "11.2"
            packages:
              - cudatoolkit
              - *cudanvtx114
              - cuda-profiler-api>=11.4.240,<=11.8.86 # use any `11.x` version since pkg is missing several CUDA/arch packages
              # The NVIDIA channel doesn't publish pkgs older than 11.4 for these libs,
              # so 11.2 uses 11.4 packages (the oldest available).
              - *libcublas_dev114
              - *libcublas114
              - *libcurand_dev114
              - *libcurand114
              - *libcusolver_dev114
              - *libcusolver114
              - *libcusparse_dev114
              - *libcusparse114

  cupy:
    common:
      - output_types: conda
        packages:
          - cupy>=12.0.0
    specific:
      - output_types: [requirements, pyproject]
        matrices:
          - matrix: {cuda: "12.*"}
            packages:
              - cupy-cuda12x>=12.0.0
          - matrix: {cuda: "11.*"}
            packages:
              - cupy-cuda11x>=12.0.0
          - {matrix: null, packages: [cupy-cuda11x>=12.0.0]}

  test_libcuvs:
    common:
      - output_types: [conda]
        packages:
          - *cmake_ver
          - openblas
  docs:
    common:
      - output_types: [conda]
        packages:
          - breathe
          - doxygen>=1.8.20
          - graphviz
          - ipython
          - numpydoc
          - pydata-sphinx-theme
          - recommonmark
          - sphinx-copybutton
          - sphinx-markdown-tables
  rust:
    common:
      - output_types: [conda]
        packages:
          - make
          - rust
          # clang/liblclang only needed for bindgen support
          - clang
          - libclang
  build_wheels:
    common:
      - output_types: [requirements, pyproject]
        packages:
          - wheel
          - setuptools
  py_version:
    specific:
      - output_types: conda
        matrices:
          - matrix:
              py: "3.9"
            packages:
              - python=3.9
          - matrix:
              py: "3.10"
            packages:
              - python=3.10
          - matrix:
              py: "3.11"
            packages:
              - python=3.11
          - matrix:
            packages:
              - python>=3.9,<3.12
  run_py_cuvs:
    common:
      - output_types: [conda, pyproject]
        packages:
          - &numpy numpy>=1.23,<2.0a0
      - output_types: [conda]
        packages:
          - *rmm_unsuffixed
          - *pylibraft_unsuffixed
      - output_types: requirements
        packages:
          # pip recognizes the index as a global option for the requirements.txt file
          # This index is needed for cudf and rmm.
          - --extra-index-url=https://pypi.nvidia.com
          - --extra-index-url=https://pypi.anaconda.org/rapidsai-wheels-nightly/simple
    specific:
      - output_types: [conda, requirements, pyproject]
        matrices:
          - matrix:
              cuda: "12.*"
            packages:
              - *cuda_python12
          - matrix:
              cuda: "11.*"
            packages:
              - *cuda_python11
          - matrix:
            packages:
              - *cuda_python
      - output_types: [requirements, pyproject]
        matrices:
          - matrix: {cuda: "12.*"}
            packages:
              - *pylibraft_cu12
          - matrix: {cuda: "11.*"}
            packages:
              - *pylibraft_cu11
          - {matrix: null, packages: [*pylibraft_unsuffixed]}
  test_python_common:
    common:
      - output_types: [conda, requirements, pyproject]
        packages:
          - pytest==7.*
          - pytest-cov
  test_py_cuvs:
    common:
      - output_types: [conda, requirements, pyproject]
        packages:
          - scikit-learn<|MERGE_RESOLUTION|>--- conflicted
+++ resolved
@@ -157,13 +157,8 @@
     common:
       - output_types: [conda]
         packages:
-<<<<<<< HEAD
-          - &rmm_conda rmm==24.10.*,>=0.0.0a0
-          - &pylibraft_conda pylibraft==24.10.*,>=0.0.0a0
-=======
-          - &rmm_unsuffixed rmm==24.8.*,>=0.0.0a0
-          - &pylibraft_unsuffixed pylibraft==24.8.*,>=0.0.0a0
->>>>>>> 337c696b
+          - &rmm_unsuffixed rmm==24.10.*,>=0.0.0a0
+          - &pylibraft_unsuffixed pylibraft==24.10.*,>=0.0.0a0
           - dlpack>=0.8,<1.0
       - output_types: requirements
         packages:
@@ -191,25 +186,15 @@
               cuda: "12.*"
               cuda_suffixed: "true"
             packages:
-<<<<<<< HEAD
               - &rmm_cu12 rmm-cu12==24.10.*,>=0.0.0a0
               - &pylibraft_cu12 pylibraft-cu12==24.10.*,>=0.0.0a0
-          - matrix: {cuda: "11.*"}
+          - matrix:
+              cuda: "11.*"
+              cuda_suffixed: "true"
             packages:
               - &rmm_cu11 rmm-cu11==24.10.*,>=0.0.0a0
               - &pylibraft_cu11 pylibraft-cu11==24.10.*,>=0.0.0a0
-          - {matrix: null, packages: [*rmm_conda, *pylibraft_conda] }
-=======
-              - &rmm_cu12 rmm-cu12==24.8.*,>=0.0.0a0
-              - &pylibraft_cu12 pylibraft-cu12==24.8.*,>=0.0.0a0
-          - matrix:
-              cuda: "11.*"
-              cuda_suffixed: "true"
-            packages:
-              - &rmm_cu11 rmm-cu11==24.8.*,>=0.0.0a0
-              - &pylibraft_cu11 pylibraft-cu11==24.8.*,>=0.0.0a0
           - {matrix: null, packages: [*rmm_unsuffixed, *pylibraft_unsuffixed] }
->>>>>>> 337c696b
   checks:
     common:
       - output_types: [conda, requirements]
