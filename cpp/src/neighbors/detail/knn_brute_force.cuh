--- conflicted
+++ resolved
@@ -86,11 +86,7 @@
   auto stream      = raft::resource::get_cuda_stream(handle);
 
   cuvs::neighbors::detail::faiss_select::chooseTileSize(
-<<<<<<< HEAD
-    m, n, d, sizeof(DistanceT), total_mem, tile_rows, tile_cols);
-=======
     m, n, d, sizeof(DistanceT), tile_rows, tile_cols);
->>>>>>> bfc611ab
 
   // for unittesting, its convenient to be able to put a max size on the tiles
   // so we can test the tiling logic without having to use huge inputs.
